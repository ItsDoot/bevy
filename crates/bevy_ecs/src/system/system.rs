--- conflicted
+++ resolved
@@ -249,14 +249,9 @@
 /// A convenience type alias for a boxed [`System`] trait object.
 pub type BoxedSystem<In = (), Out = ()> = Box<dyn System<In = In, Out = Out>>;
 
-<<<<<<< HEAD
 /// A convenience type alias for a boxed [`ReadOnlySystem`] trait object.
 pub type BoxedReadOnlySystem<In = (), Out = ()> = Box<dyn ReadOnlySystem<In = In, Out = Out>>;
 
-pub(crate) fn check_system_change_tick(last_run: &mut Tick, this_run: Tick, system_name: &str) {
-    if last_run.check_tick(this_run) {
-        let age = this_run.relative_to(*last_run).get();
-=======
 pub(crate) fn check_system_change_tick(
     last_run: &mut Tick,
     check: CheckChangeTicks,
@@ -264,7 +259,6 @@
 ) {
     if last_run.check_tick(check) {
         let age = check.present_tick().relative_to(*last_run).get();
->>>>>>> 3caca428
         warn!(
             "System '{system_name}' has not run for {age} ticks. \
             Changes older than {} ticks will not be detected.",
